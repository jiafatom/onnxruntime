// Copyright (c) Microsoft Corporation. All rights reserved.
// Licensed under the MIT License.

#include "core/framework/parallel_executor.h"

#include <chrono>
#include <memory>
#include <thread>
#include <vector>
#include "core/common/common.h"
#include "core/common/logging/logging.h"
#include "core/common/task_thread_pool.h"
#include "core/framework/allocation_planner.h"
#include "core/framework/execution_frame.h"
#include "core/framework/session_state.h"
#include "core/framework/op_kernel_context_internal.h"

namespace onnxruntime {

ParallelExecutor::ParallelExecutor(const SessionState& session_state, const bool& terminate_flag)
    : out_standings_(0), terminate_flag_{terminate_flag} {
  auto graph_viewer = session_state.GetGraphViewer();
  node_refs_.resize(graph_viewer->MaxNodeIndex());
  for (auto& node : graph_viewer->Nodes()) {
    node_refs_[node.Index()] = node.GetInputEdgesCount();
  }
}

Status ParallelExecutor::Execute(const SessionState& session_state,
                                 const NameMLValMap& feeds,
                                 const std::vector<std::string>& output_names,
                                 std::vector<MLValue>& fetches,
                                 const std::unordered_map<size_t, CustomAllocator> fetch_allocators,
                                 const logging::Logger& logger) {
  auto tp = session_state.Profiler().StartTime();

  root_frame_ = std::make_unique<ExecutionFrame>(feeds, output_names, fetches, fetch_allocators, session_state);
  //std::cout << "start nodes:" << std::endl;
  for (auto node_index : session_state.GetGraphViewer()->GetRootNodes()) {
    auto p_op_kernel = session_state.GetKernel(node_index);
    if (!p_op_kernel)
      continue;

    //std::cout << "\t" << p_op_kernel->Node().Name() << std::endl;
    EnqueueNode(node_index, session_state, logger);
  }

  // Wait for finish.
  {
    std::unique_lock<std::mutex> lock(complete_mutex_);
    while (out_standings_ > 0) complete_cv_.wait(lock);
  }

  VLOGS(logger, 1) << "Fetching output.";
<<<<<<< HEAD
  ONNXRUNTIME_RETURN_IF_ERROR(
      FetchOutput(session_state.GetMLValueNameIdxMap(), *root_frame_, output_names, fetches, logger));
=======
  ORT_RETURN_IF_ERROR(FetchOutput(session_state.GetMLValueNameIdxMap(), *root_frame_, output_names, fetches, logger));
>>>>>>> e97caa77

  if (root_frame_->HasPlan()) {
    std::vector<TensorShape> input_shapes;
    bool all_tensors = true;
    for (const auto& feed : feeds) {
      if (!(feed.second.IsTensor())) {
        all_tensors = false;
        break;
      }
      auto& tensor = feed.second.Get<Tensor>();
      input_shapes.push_back(tensor.Shape());
    }

    if (all_tensors) {
      auto mem_patterns = std::make_unique<MemoryPatternGroup>();
      ORT_RETURN_IF_ERROR(root_frame_->GeneratePatterns(mem_patterns.get()));
      ORT_RETURN_IF_ERROR(session_state.UpdateMemoryPatternGroupCache(input_shapes, std::move(mem_patterns)));
    }
  }

  session_state.Profiler().EndTimeAndRecordEvent(profiling::SESSION_EVENT, "ParallelExecutor::Execute", tp);
  return Status::OK();
}

void ParallelExecutor::RunNodeAsync(size_t p_node_index,
                                    const SessionState& session_state,
                                    const logging::Logger& logger) {
  try {
    RunNodeAsyncInternal(p_node_index, session_state, logger);
  } catch (...) {
    FinishNodeRun();
    throw;
  }
}

void ParallelExecutor::RunNodeAsyncInternal(size_t p_node_index,
                                            const SessionState& session_state,
                                            const logging::Logger& logger) {
  LOGS(logger, INFO) << "Begin execution";

  size_t node_index = p_node_index;
  bool keep_running = true;
  auto graph_viewer = session_state.GetGraphViewer();
  // Avoid context switching if possible.
  while (keep_running) {
    // TODO: Convert RunNodeAsync return Status.
    // to also handle exception propagation
    if (terminate_flag_) {
      LOGS(logger, WARNING) << "Exiting due to terminate flag being set to true.";
      ORT_THROW("Exiting due to terminate flag being set to true.");
    }

    auto p_op_kernel = session_state.GetKernel(node_index);

    // if a kernel has been added in the session state, it better be NON-null.
    if (p_op_kernel == nullptr) {
      ORT_THROW("Got nullptr from GetKernel for node: ",
                        graph_viewer->GetNode(node_index)->Name());
    }

    OpKernelContextInternal op_kernel_context(*root_frame_, *p_op_kernel, logger,
                                              p_op_kernel->Node().ImplicitInputDefs(),
                                              terminate_flag_);

    auto sync_time_begin = session_state.Profiler().StartTime();
    // sync before compute
    int queue_id = p_op_kernel->KernelDef().ExecQueueId();

    for (int input_index = 0; input_index < op_kernel_context.InputCount(); ++input_index) {
      Fence_t fence = op_kernel_context.InputFence(input_index);
      if (fence) {
        fence->BeforeUsingAsInput(p_op_kernel->Node().GetExecutionProviderType(), queue_id);
      }
    }

    for (int input_index = 0; input_index < op_kernel_context.ImplicitInputCount(); ++input_index) {
      Fence_t fence = op_kernel_context.ImplicitInputFence(input_index);
      if (fence) {
        fence->BeforeUsingAsInput(p_op_kernel->Node().GetExecutionProviderType(), queue_id);
      }
    }

    for (int output_index = 0; output_index < op_kernel_context.OutputCount(); ++output_index) {
      Fence_t fence = op_kernel_context.OutputFence(output_index);
      if (fence) {
        fence->BeforeUsingAsOutput(p_op_kernel->Node().GetExecutionProviderType(), queue_id);
      }
    }

    const std::string& node_name = p_op_kernel->Node().Name();
    const std::string& op_name = p_op_kernel->KernelDef().OpName();

    session_state.Profiler().EndTimeAndRecordEvent(profiling::NODE_EVENT,
                                                   node_name + "_fence_before",
                                                   sync_time_begin,
                                                   {{"op_name", op_name}});

    // call compute on the kernel
    VLOGS(logger, 1) << "Computing kernel: " << p_op_kernel->Node().Name();

    auto kernel_begin_time = session_state.Profiler().StartTime();

    // Execute the kernel.
    auto status = p_op_kernel->Compute(&op_kernel_context);
    if (!status.IsOK()) {
      ORT_THROW("Compute failed for node: ", graph_viewer->GetNode(node_index)->Name());
    }

    session_state.Profiler().EndTimeAndRecordEvent(profiling::NODE_EVENT,
                                                   node_name + "_kernel_time",
                                                   kernel_begin_time,
                                                   {{"op_name", op_name}});

    sync_time_begin = session_state.Profiler().StartTime();
    // sync after compute for outputs
    for (int input_index = 0; input_index < op_kernel_context.InputCount(); ++input_index) {
      Fence_t fence = op_kernel_context.InputFence(input_index);
      if (fence) {
        fence->AfterUsedAsInput(queue_id);
      }
    }

    for (int input_index = 0; input_index < op_kernel_context.ImplicitInputCount(); ++input_index) {
      Fence_t fence = op_kernel_context.ImplicitInputFence(input_index);
      if (fence) {
        fence->AfterUsedAsInput(queue_id);
      }
    }

    for (int output_index = 0; output_index < op_kernel_context.OutputCount(); ++output_index) {
      Fence_t fence = op_kernel_context.OutputFence(output_index);
      if (fence) {
        fence->AfterUsedAsOutput(queue_id);
      }
    }
    session_state.Profiler().EndTimeAndRecordEvent(profiling::NODE_EVENT,
                                                   node_name + "_fence_after",
                                                   sync_time_begin,
                                                   {{"op_name", op_name}});

    //std::cout << "Run async node finish: " << p_node_index << std::endl;

    keep_running = false;

    // Checking which output nodes ready for running.
    {
      auto begin = p_op_kernel->Node().OutputEdgesBegin();
      auto end = p_op_kernel->Node().OutputEdgesEnd();

      std::lock_guard<std::mutex> lock(ref_mutex_);
      for (auto it = begin; it != end; it++) {
        auto idx = (*it).GetNode().Index();
        if ((--node_refs_[idx]) == 0) {
          if (!keep_running) {
            node_index = idx;
            keep_running = true;
          } else {
            EnqueueNode(idx, session_state, logger);
          }
        }

        // std::cout << "handle output, current name: " << p_op_kernel->Node().Name() << ", current index: "
        // << p_node_index << ", output name: " << (*it)->GetNode().Name() << ", output index: "
        // << (*it)->GetNode().Index() << ", after -- output ref: " << node_refs_[idx] << std::endl;
      }
    }
  }

  FinishNodeRun();
}

<<<<<<< HEAD
void ParallelExecutor::EnqueueNode(size_t p_node_index, const SessionState& session_state,
                                   const logging::Logger& logger) {
  out_standings_++;
=======
void ParallelExecutor::EnqueueNode(size_t p_node_index, const SessionState& session_state, const logging::Logger& logger) {
  {
    std::unique_lock<std::mutex> lock(complete_mutex_);
    out_standings_++;
  }
>>>>>>> e97caa77
  //std::cout << "Enqueue async node: " << p_node_index << ", out_standings: " << out_standings_ << std::endl;
  std::packaged_task<void()> task{
      std::bind(&ParallelExecutor::RunNodeAsync, this, p_node_index, std::cref(session_state), std::cref(logger))};
  session_state.GetThreadPool()->RunTask(std::move(task));
}

Status ParallelExecutor::FetchOutput(const MLValueNameIdxMap& name_idx_map,
                                     ExecutionFrame& frame,
                                     const std::vector<std::string>& output_names,
                                     std::vector<MLValue>& fetches,
                                     const logging::Logger& logger) {
  if (fetches.empty()) {
    fetches.resize(output_names.size());
  } else {
    // this should've been checked before already
    ORT_ENFORCE(output_names.size() == fetches.size(),
                        "output_names vector size: " + std::to_string(output_names.size()) +
                            " does not match that of fetches vector: " + std::to_string(fetches.size()));
  }

  auto idx = 0;

  for (const auto& oname : output_names) {
    VLOGS(logger, 1) << "Attempting to fetch output with name: " << oname;
    int mlvalue_index;
    ORT_RETURN_IF_ERROR(name_idx_map.GetIdx(oname, mlvalue_index));
    const MLValue& output_mlvalue = frame.GetMLValue(mlvalue_index);
    VLOGS(logger, 1) << "Copying fetched MLValue to output vector";
    fetches[idx++] = output_mlvalue;
  }

  VLOGS(logger, 1) << "Done with execution.";
  return Status::OK();
}

}  // namespace onnxruntime<|MERGE_RESOLUTION|>--- conflicted
+++ resolved
@@ -52,12 +52,8 @@
   }
 
   VLOGS(logger, 1) << "Fetching output.";
-<<<<<<< HEAD
-  ONNXRUNTIME_RETURN_IF_ERROR(
+  ORT_RETURN_IF_ERROR(
       FetchOutput(session_state.GetMLValueNameIdxMap(), *root_frame_, output_names, fetches, logger));
-=======
-  ORT_RETURN_IF_ERROR(FetchOutput(session_state.GetMLValueNameIdxMap(), *root_frame_, output_names, fetches, logger));
->>>>>>> e97caa77
 
   if (root_frame_->HasPlan()) {
     std::vector<TensorShape> input_shapes;
@@ -115,7 +111,7 @@
     // if a kernel has been added in the session state, it better be NON-null.
     if (p_op_kernel == nullptr) {
       ORT_THROW("Got nullptr from GetKernel for node: ",
-                        graph_viewer->GetNode(node_index)->Name());
+                graph_viewer->GetNode(node_index)->Name());
     }
 
     OpKernelContextInternal op_kernel_context(*root_frame_, *p_op_kernel, logger,
@@ -229,17 +225,12 @@
   FinishNodeRun();
 }
 
-<<<<<<< HEAD
 void ParallelExecutor::EnqueueNode(size_t p_node_index, const SessionState& session_state,
                                    const logging::Logger& logger) {
-  out_standings_++;
-=======
-void ParallelExecutor::EnqueueNode(size_t p_node_index, const SessionState& session_state, const logging::Logger& logger) {
   {
     std::unique_lock<std::mutex> lock(complete_mutex_);
     out_standings_++;
   }
->>>>>>> e97caa77
   //std::cout << "Enqueue async node: " << p_node_index << ", out_standings: " << out_standings_ << std::endl;
   std::packaged_task<void()> task{
       std::bind(&ParallelExecutor::RunNodeAsync, this, p_node_index, std::cref(session_state), std::cref(logger))};
@@ -256,8 +247,8 @@
   } else {
     // this should've been checked before already
     ORT_ENFORCE(output_names.size() == fetches.size(),
-                        "output_names vector size: " + std::to_string(output_names.size()) +
-                            " does not match that of fetches vector: " + std::to_string(fetches.size()));
+                "output_names vector size: " + std::to_string(output_names.size()) +
+                    " does not match that of fetches vector: " + std::to_string(fetches.size()));
   }
 
   auto idx = 0;
