--- conflicted
+++ resolved
@@ -138,12 +138,6 @@
   std::vector<MLValueTensorSlicer<MLValue>::Iterator> slicer_iterators_;
   std::vector<MLValueTensorSlicer<MLValue>::Iterator>::iterator cur_slicer_iterator_;
 
-<<<<<<< HEAD
-=======
-  // if shape is not concrete we need the first output to know the missing dimension before
-  // we can allocate final_output_mlvalue_ and use the slicers.
-  MLValue first_output_;
-
   // if true allocate temporary_final_output_mlvalue_ with data_type_ using the temporary allocator
   // and point final_output_value_ at that.
   // if false, final_output_value_ is an output from the Scan operator and allocated using the context_.
@@ -151,7 +145,6 @@
   MLDataType data_type_;
   MLValue temporary_final_output_mlvalue_;
 
->>>>>>> 61bbf4bf
   MLValue* final_output_mlvalue_;
 };
 
