--- conflicted
+++ resolved
@@ -1,35 +1,23 @@
-<<<<<<< HEAD
 #include "core/framework/inference_session.h"
 
 #include <mutex>
 
 #include "core/common/logging.h"
-=======
-#include "core/framework/inference_session.h"
-#include "core/common/logging.h"
-#include <mutex>
->>>>>>> 75b134d3
 #include "core/framework/op_kernel.h"
 #include "core/graph/graph.h"
 #include "core/graph/model.h"
 #include "core/lib/threadpool.h"
 #include "core/framework/executor.h"
-<<<<<<< HEAD
 #include "core/framework/session_state.h"
 #include "core/platform/notification.h"
-=======
-#include "core/framework/session_state.h"
->>>>>>> 75b134d3
 
 namespace Lotus {
 
 class InferenceSession::Impl {
  public:
-  Impl(const SessionOptions& session_options): env_(Env::Default()) {
-    const int num_threads = session_options.num_threads;
-    // per session threadpool; we can also use the global threadpool instead if required
-    thread_pool_.reset(new thread::ThreadPool(env_, "Compute", num_threads));
-<<<<<<< HEAD
+  Impl(const SessionOptions& session_options)
+      : env_(Env::Default()),
+        thread_pool_(env_, "Compute", session_options.num_threads) {
     auto& provider_mgr = ExecutionProviderMgr::Instance();
     for (auto& info : session_options.ep_infors)
     {
@@ -41,19 +29,6 @@
             continue;
         }
         execution_providers_.emplace_back(std::move(provider));
-=======
-    auto& provider_mgr = ExecutionProviderMgr::Instance();
-    for (auto& info : session_options.ep_infors)
-    {
-        auto provider = provider_mgr.GetProvider(info.Name(), info);
-        if (provider == nullptr)
-        {
-            LOG(WARNING) << "Execution Provider with name: "
-                << info.Name() << "Not found.";
-            continue;
-        }
-        execution_providers_.push_back(std::move(provider));
->>>>>>> 75b134d3
     }
   }
 
@@ -76,23 +51,22 @@
     LOG(INFO) << "Running with tag: " << run_options.run_tag << std::endl;
     ++current_num_runs_;
     
-    std::unique_ptr<Executor> exec;
-    if (run_options.enable_sequential_execution) {
-      exec = std::move(Executor::NewSequentialExecutor(session_state_));
-    } else {
-      exec = std::move(Executor::NewParallelExecutor(session_state_));
-    }
+    // TODO should we add this exec to the list of executors? i guess its not needed now?
 
-    // TODO should we add this exec to the list of executors? i guess its not needed now?
     struct RunStatus {
       std::unique_ptr<Executor> p_exec;
-      Common::Status status;
+      Common::Status status; // used to collect the status from the executor
       Notification executor_done;
     };
     
     RunStatus run_status;
-    run_status.p_exec = std::move(exec);
-    thread_pool_->Schedule([&run_options, &feeds, p_fetches, &run_status]() {
+    if (run_options.enable_sequential_execution) {
+      run_status.p_exec = std::move(Executor::NewSequentialExecutor(session_state_));
+    } else {
+      run_status.p_exec = std::move(Executor::NewParallelExecutor(session_state_));
+    }
+    
+    thread_pool_.Schedule([&run_options, &feeds, p_fetches, &run_status]() {
         Common::Status local_status = run_status.p_exec->Execute(run_options, feeds, p_fetches);        
 	run_status.status = local_status;
         run_status.executor_done.Notify();
@@ -136,16 +110,10 @@
   SessionState session_state_;
 
   // Environment for this session
-<<<<<<< HEAD
   Env* env_; // statically allocated pointer, no need to manage its lifetime.
-=======
-  // TODO: Should we use naked pointer here?
-  // If yes, explain the ownership and lifetime
-  Env* env_;
->>>>>>> 75b134d3
 
   // Threadpool for this session
-  std::unique_ptr<thread::ThreadPool> thread_pool_;
+  thread::ThreadPool thread_pool_;
 
   // Number of concurrently running executors
   std::atomic<int> current_num_runs_;
@@ -155,19 +123,14 @@
     impl_(new Impl(session_options)) {  
 }
 
-<<<<<<< HEAD
 InferenceSession::~InferenceSession() = default;
 
 Common::Status InferenceSession::Load(const std::string& model_uri) {
-=======
-Status InferenceSession::Load(const std::string& model_uri) {
->>>>>>> 75b134d3
   // TODO
   UNUSED_PARAMETER(model_uri);
   return Status::OK();
 }
 
-<<<<<<< HEAD
 Common::Status InferenceSession::Run(const std::vector<MLValue>& feeds, std::vector<MLValue>* p_fetches) {
   return impl_->Run(feeds, p_fetches);
 }
@@ -188,13 +151,4 @@
   return impl_->GetCurrentNumRuns();
 }
 
-=======
-Status InferenceSession::Run(const std::vector<MLValue>& feeds, std::vector<MLValue>* p_fetches) {
-  // TODO
-  UNUSED_PARAMETER(feeds);
-  UNUSED_PARAMETER(p_fetches);
-  return Status::OK();
-}
-
->>>>>>> 75b134d3
 }