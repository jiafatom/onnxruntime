#ifndef CORE_FRAMEWORK_KERNEL_DEF_BUILDER_H
#define CORE_FRAMEWORK_KERNEL_DEF_BUILDER_H

#include <memory>
#include <string>

#include "core/common/common.h"
#include "core/framework/data_types.h"

namespace Lotus {
// Execution provider class name is registered as a provider type.
typedef std::string ProviderType;

class KernelDefBuilder;

class KernelDef {
 public:
  const std::string& OpName() const {
    return op_name_;
  }

  const std::string& Domain() const {
    return op_domain_;
  }

  void SinceVersion(/*out*/ int* start, /*out*/ int* end) const {
    *start = op_since_version_start_;
    *end = op_since_version_end_;
  }

  const ProviderType& Provider() const {
    return provider_type_;
  }

  const std::unordered_map<std::string, std::vector<MLDataType>>& TypeConstraints() const {
    return type_constraints_;
  }

  const std::vector<std::pair<int, int>>& MayInplace() const {
    return inplace_map_;
  }

  const std::vector<std::pair<int, int>>& Alias() const {
    return alias_map_;
  }

  const std::vector<std::pair<int, bool>>& HostMemory() const {
    return host_memory_args_;
  }

 private:
  friend class KernelDefBuilder;
  
  // The operator name supported by <*this> kernel..
  std::string op_name_;

  // The operator since_version range supported by <*this> kernel.
  // A kernel could support an operator definition between <op_since_version_start>
  // and <op_since_version_end> (inclusive).
  int op_since_version_start_ = 1;
  int op_since_version_end_ = INT_MAX;

  // THe operator domain supported by <*this> kernel.
  std::string op_domain_ = LotusIR::kOnnxDomain;

  // The type of the execution provider.
  ProviderType provider_type_;

  // The supported data types for inputs/outputs.
  // Key is input/output name defined in op schema, Value are supported types.
  std::unordered_map<std::string, std::vector<MLDataType>> type_constraints_;

  // An element <i, j> means that output j reuses the memory of input i.
  std::vector<std::pair<int, int>> inplace_map_;

  // An element <i, j> means that output j is an alias of input i.
  std::vector<std::pair<int, int>> alias_map_;

  // The inputs/outputs of this kernel that are in host memory.
  std::vector<std::pair<int, bool>> host_memory_args_;
};

class KernelDefBuilder {
public:
  KernelDefBuilder() = default;
  
  // Starts with just the name field set.
  explicit KernelDefBuilder(const std::string& op_name)
    : kernelDef_(new KernelDef()) {
      kernelDef_->op_name_ = op_name;
  }

  KernelDefBuilder& Domain(const std::string& domain) {
    kernelDef_->op_domain_ = domain;
    return *this;
  }

  // This kernel supports operator definition since <since_version> (to latest).
  KernelDefBuilder& SinceVersion(int since_version) {
    kernelDef_->op_since_version_start_ = since_version;
    kernelDef_->op_since_version_end_ = INT_MAX;
    return *this;
  }

  // The start and end version should be set accordingly per version range for
  // each domain registered in OpSchemaRegistry::DomainToVersionRange in
  // \Lotus\lotus\core\graph\op.h as below.
  // Key: domain. Value: <lowest version, highest version> pair.
  // std::unordered_map<std::string, std::pair<int, int>> map_;
  KernelDefBuilder& SinceVersion(int since_version_start, int since_version_end) {
    kernelDef_->op_since_version_start_ = since_version_start;
    kernelDef_->op_since_version_end_ = since_version_end;
    return *this;
  }

  // The execution provider type of the kernel.
  KernelDefBuilder& Provider(const ProviderType& provider_type) {
    kernelDef_->provider_type_ = provider_type;
    return *this;
  }

  // Specify the set of types that this kernel supports. A further restriction
  // of the set of types specified in the op schema.
  // The arg name could be either op formal parameter name, say "X", or type
  // argument name specified in op schema, say "T".
  KernelDefBuilder& TypeConstraint(const std::string& arg_name,
                            const std::vector<MLDataType>& supported_types) {
    kernelDef_->type_constraints_[arg_name] = supported_types;
    return *this;
  }

  // Like TypeConstraint but supports just a single type.
  KernelDefBuilder& TypeConstraint(const std::string& arg_name,
                                   MLDataType supported_type) {
    kernelDef_->type_constraints_[arg_name] = std::vector<MLDataType>{supported_type};
    return *this;
  }

  // Inplace mapping from inputs to outputs allowed.
  // It means that uplayer runtime could do memory in-place optimization
  // as it will not impact the correctness of this kernel.
  KernelDefBuilder& MayInplace(const std::vector<std::pair<int, int>>& inplaces) {
    kernelDef_->inplace_map_ = inplaces;
    return *this;
  }

<<<<<<< HEAD
  KernelDefBuilder& MayInplace(int i, int j) {
=======
  // allowing output j to reuse memory of input i
  KernelDef& MayInplace(int i, int j) {
>>>>>>> 33d78bc8
    // TODO: validate inputs.
    kernelDef_->inplace_map_.push_back({i, j});
    return *this;
  }

  // Alias mapping from inputs to outputs. Different from Inplace that the
  // content of the tensor is not changed. This is to take care of operators
  // such as Identity and Reshape.
  KernelDefBuilder& Alias(const std::vector<std::pair<int, int>>& aliases) {
    kernelDef_->alias_map_ = aliases;
    return *this;
  }

  KernelDefBuilder& Alias(int i, int j) {
    kernelDef_->alias_map_.push_back({i, j});
    return *this;
  }

  // Specify that this kernel requires/provides an input/output arg
  // in host memory (instead of the default, device memory).
  KernelDefBuilder& HostMemory(int index, bool is_input) {
    kernelDef_->host_memory_args_.push_back({index, is_input});
    return *this;
  }

  // Return the kernel definition.
  const KernelDef* Build() {
    return kernelDef_.release();
  }
  
private:
  std::unique_ptr<KernelDef> kernelDef_;   // not owned.
};

}  // namespace Lotus

#endif  // CORE_FRAMEWORK_KERNEL_DEF_BUILDER_H<|MERGE_RESOLUTION|>--- conflicted
+++ resolved
@@ -144,12 +144,8 @@
     return *this;
   }
 
-<<<<<<< HEAD
+  // allowing output j to reuse memory of input i
   KernelDefBuilder& MayInplace(int i, int j) {
-=======
-  // allowing output j to reuse memory of input i
-  KernelDef& MayInplace(int i, int j) {
->>>>>>> 33d78bc8
     // TODO: validate inputs.
     kernelDef_->inplace_map_.push_back({i, j});
     return *this;
